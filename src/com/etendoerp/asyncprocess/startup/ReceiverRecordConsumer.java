--- conflicted
+++ resolved
@@ -36,13 +36,8 @@
 import reactor.kafka.sender.SenderRecord;
 
 /**
-<<<<<<< HEAD
- * Clase mejorada que encapsula todos los objetos necesarios para recibir un mensaje,
- * llamar al consumidor y responder según el resultado, con soporte para reintentos y procesamiento paralelo.
-=======
  * Enhanced class that encapsulates all necessary objects to receive a message,
  * call the consumer, and respond based on the result, with support for retries and parallel processing.
->>>>>>> d017a016
  */
 class ReceiverRecordConsumer implements Consumer<ReceiverRecord<String, AsyncProcessExecution>> {
   private static final Logger logger = LogManager.getLogger();
@@ -55,11 +50,7 @@
   private final String orgId;
   private final AsyncProcessState targetStatus;
 
-<<<<<<< HEAD
-  // Nuevos campos para soporte de configuración avanzada
-=======
   // New fields for advanced configuration support
->>>>>>> d017a016
   private final RetryPolicy retryPolicy;
   private final ScheduledExecutorService scheduler;
   private final Map<String, AtomicInteger> retryAttempts = new ConcurrentHashMap<>();
@@ -76,11 +67,7 @@
   }
 
   /**
-<<<<<<< HEAD
-   * Constructor extendido con soporte para configuración avanzada
-=======
    * Extended constructor with support for advanced configuration
->>>>>>> d017a016
    */
   public ReceiverRecordConsumer(
       String jobId,
@@ -110,24 +97,14 @@
   }
 
   /**
-<<<<<<< HEAD
-   * Procesa un registro con soporte para reintentos
-   *
-   * @param receiverRecord
-   *     El registro a procesar
-   * @param attemptNumber
-   *     El número de intento actual
-=======
    * Processes a record with retry support
    * @param receiverRecord The record to process
    * @param attemptNumber The current attempt number
->>>>>>> d017a016
    */
   private void processRecord(ReceiverRecord<String, AsyncProcessExecution> receiverRecord, int attemptNumber) {
     var value = receiverRecord.value();
     AsyncProcessExecution responseRecord = new AsyncProcessExecution();
     responseRecord.setDescription(value == null ? StringUtils.EMPTY : value.getDescription());
-<<<<<<< HEAD
     responseRecord.setAsyncProcessId(value == null ? StringUtils.EMPTY : receiverRecord.key());
     String log = value == null ? StringUtils.EMPTY : value.getLog();
     ReceiverOffset offset = receiverRecord.receiverOffset();
@@ -162,19 +139,6 @@
             context.optString("client", previousClientId),
             context.optString("organization", previousOrgId)
         );
-=======
-    responseRecord.setAsyncProcessId(value == null ? StringUtils.EMPTY : value.getAsyncProcessId());
-    String log = value == null ? StringUtils.EMPTY : value.getLog();
-    ReceiverOffset offset = receiverRecord.receiverOffset();
-
-    // Set OB context if necessary
-    boolean contextChanged = false;
-    try {
-      if (OBContext.getOBContext() == null || !OBContext.getOBContext().isInAdministratorMode()) {
-        OBContext.setOBContext(clientId, orgId, "0", "0");
-        OBContext.setAdminMode(true);
-        contextChanged = true;
->>>>>>> d017a016
       }
 
       logger.info("Received message: topic-partition={} offset={} key={} attempt={}",
@@ -183,23 +147,12 @@
           receiverRecord.key(),
           attemptNumber);
 
-<<<<<<< HEAD
       setupJobParams(params);
 
       // Añadir información sobre el intento actual si hay reintentos
       if (attemptNumber > 0) {
         params.put("retry_attempt", attemptNumber);
         log = log + "\n" + new Date() + ": Reintento #" + attemptNumber;
-=======
-      var strParams = receiverRecord.value() == null ? "{}" : receiverRecord.value().getParams();
-      var params = new JSONObject(strParams);
-      setupJobParams(params);
-
-      // Add information about the current retry attempt, if any
-      if (attemptNumber > 0) {
-        params.put("retry_attempt", attemptNumber);
-        log = log + "\n" + new Date() + ": Retry #" + attemptNumber;
->>>>>>> d017a016
       }
 
       var result = AsyncAction.run(actionFactory, params);
@@ -212,11 +165,7 @@
       responseRecord.setParams(params.toString());
       responseRecord.setState(targetStatus);
 
-<<<<<<< HEAD
-      // Confirmar la recepción solo si no hay más reintentos
-=======
       // Acknowledge the message only if no more retries are needed
->>>>>>> d017a016
       offset.acknowledge();
 
       List<String> targets = extractTargetsFromResult(result);
@@ -228,7 +177,6 @@
       logger.error("Error processing message: {}", e.getMessage(), e);
       handleError(receiverRecord, e, log, responseRecord, attemptNumber);
     } finally {
-<<<<<<< HEAD
       // Revert admin mode
       OBContext.restorePreviousMode();
       if (contextChanged) {
@@ -239,11 +187,6 @@
             previousClientId,
             previousOrgId
         );
-=======
-      // Restore OB context if it was changed
-      if (contextChanged) {
-        OBContext.restorePreviousMode();
->>>>>>> d017a016
       }
     }
   }
@@ -256,13 +199,9 @@
    *       list of topics. If the "next" property is a JSONArray, each element is added as a topic.</li>
    *   <li>If the message field is not a valid JSON, it is ignored.</li>
    * </ul>
-<<<<<<< HEAD
    *
    * @param result
    *     The ActionResult to extract the topics from
-=======
-   * @param result The ActionResult to extract the topics from
->>>>>>> d017a016
    * @return A list of topics to send the response to
    */
   private List<String> extractTargetsFromResult(ActionResult result) {
@@ -289,11 +228,7 @@
   }
 
   /**
-<<<<<<< HEAD
-   * Maneja errores con soporte para reintentos
-=======
    * Handles errors with retry support
->>>>>>> d017a016
    */
   private void handleError(
       ReceiverRecord<String, AsyncProcessExecution> receiverRecord,
@@ -302,11 +237,7 @@
       AsyncProcessExecution responseRecord,
       int attemptNumber) {
 
-<<<<<<< HEAD
-    // Si hay política de reintentos y aún se permiten más reintentos
-=======
     // If retry policy exists and more retries are allowed
->>>>>>> d017a016
     if (retryPolicy != null && scheduler != null && retryPolicy.shouldRetry(attemptNumber + 1)) {
       int nextAttempt = attemptNumber + 1;
       long delay = retryPolicy.getRetryDelay(nextAttempt);
@@ -314,7 +245,6 @@
       logger.info("Scheduling retry {} for message {} after {} ms",
           nextAttempt, receiverRecord.key(), delay);
 
-<<<<<<< HEAD
       // No confirmar el offset para permitir el reintento después
       scheduler.schedule(() -> processRecord(receiverRecord, nextAttempt), delay, TimeUnit.MILLISECONDS);
     } else {
@@ -322,25 +252,12 @@
       log = log + "\n" + new Date() + ": " + e.getMessage();
       if (attemptNumber > 0) {
         log = log + "\n" + new Date() + ": Max reintentos alcanzados (" + attemptNumber + ")";
-=======
-      // Do not acknowledge the offset to allow retry later
-      scheduler.schedule(() -> processRecord(receiverRecord, nextAttempt), delay, TimeUnit.MILLISECONDS);
-    } else {
-      // No more retries, send to error topic
-      log = log + "\n" + new Date() + ": " + e.getMessage();
-      if (attemptNumber > 0) {
-        log = log + "\n" + new Date() + ": Max retries reached (" + attemptNumber + ")";
->>>>>>> d017a016
       }
 
       responseRecord.setLog(log);
       responseRecord.setState(AsyncProcessState.ERROR);
 
-<<<<<<< HEAD
-      // Confirmar la recepción ya que enviaremos al topic de error
-=======
       // Acknowledge the message since we will send to error topic
->>>>>>> d017a016
       receiverRecord.receiverOffset().acknowledge();
 
       createResponse(errorTopic, kafkaSender, responseRecord);
@@ -348,11 +265,7 @@
   }
 
   /**
-<<<<<<< HEAD
-   * Configura los parámetros del job
-=======
    * Sets job parameters
->>>>>>> d017a016
    */
   private void setupJobParams(JSONObject params) throws JSONException {
     if (!params.has("jobs_job_id")) {
