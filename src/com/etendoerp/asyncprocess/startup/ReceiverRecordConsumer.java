--- conflicted
+++ resolved
@@ -406,18 +406,10 @@
   }
 
   /**
-<<<<<<< HEAD
-   * Creates a minimal fake HttpServletRequest using the existing HttpServletRequestWrapper
-   * This wrapper is designed to work without an original request (delegate == null)
-   */
-  private HttpServletRequest createFakeHttpServletRequest() {
-    return new RequestContext.HttpServletRequestWrapper(null);
-=======
    * Creates a minimal fake HttpServletRequest for async processing contexts without a real request
    */
   private HttpServletRequest createFakeHttpServletRequest() {
     return new DummyHttpServletRequest();
->>>>>>> e4c14a3d
   }
 
   /**
@@ -622,8 +614,5 @@
               r.correlationMetadata(), metadata.topic(), metadata.partition(), metadata.offset());
         });
   }
-<<<<<<< HEAD
-=======
-
->>>>>>> e4c14a3d
+
 }
