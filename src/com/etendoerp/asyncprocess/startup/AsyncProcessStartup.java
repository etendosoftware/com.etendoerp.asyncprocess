--- conflicted
+++ resolved
@@ -145,7 +145,6 @@
   }
 
   /**
-<<<<<<< HEAD
    * Configura el Scheduler para un job específico
    * @param job El job para el cual configurar el scheduler
    */
@@ -225,7 +224,9 @@
     }
 
     return config;
-=======
+  }
+
+  /**
    * Checks if asynchronous jobs are enabled based on the Openbravo properties configuration.
    *
    * <p>This method retrieves the `kafka.enable` property from the Openbravo properties file
@@ -238,7 +239,6 @@
     var obProps = OBPropertiesProvider.getInstance().getOpenbravoProperties();
     var kafkaEnabled = obProps.getProperty("kafka.enable", "false");
     return StringUtils.equalsIgnoreCase(kafkaEnabled, "true");
->>>>>>> 9dc52d93
   }
 
   private AsyncProcessState convertState(String status) {
